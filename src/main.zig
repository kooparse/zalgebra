//! Math utilities for graphics.
//!
const std = @import("std");
const expectEqual = std.testing.expectEqual;
const math = std.math;

<<<<<<< HEAD
comptime {
    _ = @import("generic_vector.zig");
    _ = @import("mat3.zig");
    _ = @import("mat4.zig");
    _ = @import("quaternion.zig");
}
=======
const generic_vector = @import("generic_vector.zig");

pub const Vec2 = generic_vector.Vec2;
pub const Vec2_f64 = generic_vector.Vec2_f64;
pub const Vec2_i32 = generic_vector.Vec2_i32;
pub const Vec2_usize = generic_vector.Vec2_usize;

pub const Vec3 = generic_vector.Vec3;
pub const Vec3_f64 = generic_vector.Vec3_f64;
pub const Vec3_i32 = generic_vector.Vec3_i32;
pub const Vec3_usize = generic_vector.Vec3_usize;

pub const Vec4 = generic_vector.Vec4;
pub const Vec4_f64 = generic_vector.Vec4_f64;
pub const Vec4_i32 = generic_vector.Vec4_i32;
pub const Vec4_usize = generic_vector.Vec4_usize;

pub const GenericVector = generic_vector.GenericVector;

const mat3 = @import("mat3.zig");

pub const Mat3 = mat3.Mat3;
pub const Mat3_f64 = mat3.Mat3_f64;

pub const Mat3x3 = mat3.Mat3x3;

const mat4 = @import("mat4.zig");

pub const Mat4 = mat4.Mat4;
pub const Mat4_f64 = mat4.Mat4_f64;
pub const perspective = mat4.perspective;
pub const perspectiveReversedZ = mat4.perspectiveReversedZ;
pub const orthographic = mat4.orthographic;
pub const lookAt = mat4.lookAt;

pub const Mat4x4 = mat4.Mat4x4;

const quat = @import("quaternion.zig");

pub const Quat = quat.Quat;
pub const Quat_f64 = quat.Quaternion;

pub const Quaternion = quat.Quaternion;
>>>>>>> f42af4d7

/// Convert degrees to radians.
pub fn toRadians(degrees: anytype) @TypeOf(degrees) {
    const T = @TypeOf(degrees);

    if (@typeInfo(T) != .float) {
        @compileError("Radians not implemented for " ++ @typeName(T));
    }

    return degrees * (math.pi / 180.0);
}

/// Convert radians to degrees.
pub fn toDegrees(radians: anytype) @TypeOf(radians) {
    const T = @TypeOf(radians);

    if (@typeInfo(T) != .float) {
        @compileError("Radians not implemented for " ++ @typeName(T));
    }

    return radians * (180.0 / math.pi);
}

/// Linear interpolation between two floats.
/// `t` is used to interpolate between `from` and `to`.
pub fn lerp(comptime T: type, from: T, to: T, t: T) T {
    if (@typeInfo(T) != .float) {
        @compileError("Lerp not implemented for " ++ @typeName(T));
    }

    return (1 - t) * from + t * to;
}

test "zalgebra.toRadians" {
    try expectEqual(toRadians(@as(f32, 0)), 0);
    try expectEqual(toRadians(@as(f32, 30)), 0.523598790);
    try expectEqual(toRadians(@as(f32, 45)), 0.78539818);
    try expectEqual(toRadians(@as(f32, 60)), 1.04719758);
    try expectEqual(toRadians(@as(f32, 90)), 1.57079637); //math.pi / 2
    try expectEqual(toRadians(@as(f32, 180)), 3.14159274); //math.pi
    try expectEqual(toRadians(@as(f32, 270)), 4.71238899);
    try expectEqual(toRadians(@as(f32, 360)), 6.28318548); //math.pi * 2
}

test "zalgebra.toDegrees" {
    try expectEqual(toDegrees(@as(f32, 0)), 0);
    try expectEqual(toDegrees(@as(f32, 0.5)), 28.6478900);
    try expectEqual(toDegrees(@as(f32, 1)), 57.2957801);
    try expectEqual(toDegrees(@as(f32, 1.57079637)), 90); //math.pi / 2
    try expectEqual(toDegrees(@as(f32, 3.14159274)), 180); //math.pi
    try expectEqual(toDegrees(@as(f32, 4.71238899)), 270);
    try expectEqual(toDegrees(@as(f32, 6.28318548)), 360); //math.pi * 2
}

test "zalgebra.lerp" {
    const from: f32 = 0;
    const to: f32 = 10;

    try expectEqual(lerp(f32, from, to, 0), 0);
    try expectEqual(lerp(f32, from, to, 0.5), 5);
    try expectEqual(lerp(f32, from, to, 1), 10);
}<|MERGE_RESOLUTION|>--- conflicted
+++ resolved
@@ -4,14 +4,6 @@
 const expectEqual = std.testing.expectEqual;
 const math = std.math;
 
-<<<<<<< HEAD
-comptime {
-    _ = @import("generic_vector.zig");
-    _ = @import("mat3.zig");
-    _ = @import("mat4.zig");
-    _ = @import("quaternion.zig");
-}
-=======
 const generic_vector = @import("generic_vector.zig");
 
 pub const Vec2 = generic_vector.Vec2;
@@ -55,7 +47,6 @@
 pub const Quat_f64 = quat.Quaternion;
 
 pub const Quaternion = quat.Quaternion;
->>>>>>> f42af4d7
 
 /// Convert degrees to radians.
 pub fn toRadians(degrees: anytype) @TypeOf(degrees) {
